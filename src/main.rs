--- conflicted
+++ resolved
@@ -27,12 +27,8 @@
             .read_line(&mut input)
             .expect("Failed to read line");
 
-<<<<<<< HEAD
-        let result = rcas::parse_approximation(&input, &map_collection);
-=======
         let eval_result = rcas::parse_evaluation::<500>(&input);
         let approx_result = rcas::parse_approximation(&input, &map);
->>>>>>> 57242564
 
         if eval_result.is_ok() {
             println!("eval: {}", eval_result.unwrap().to_string());
