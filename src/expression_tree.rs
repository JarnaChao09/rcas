--- conflicted
+++ resolved
@@ -59,14 +59,9 @@
     Atom(Atom),
 
     //unary operators
-<<<<<<< HEAD
     Negate(Box<Self>),
     Factorial(Box<Self>),
     Percent(Box<Self>),
-=======
-    Negate(Box<Expression>),
-    Factorial(Box<Expression>),
->>>>>>> 917de19e
 
     //binary operators
     Add(Box<Self>, Box<Self>),
@@ -84,40 +79,6 @@
 }
 
 impl Expression {
-<<<<<<< HEAD
-=======
-    //iterates self bottom-up over a given modifier
-    fn mod_iterate<T: Modifier>(&mut self, modifier: &T) -> bool {
-        match self {
-            Expression::Atom(_) => {
-                modifier.modify(self)
-            }
-            Expression::Negate(e) |
-            Expression::Factorial(e) => {
-                let sub_sustained = e.mod_iterate(modifier);
-                modifier.modify(self) || sub_sustained
-            },
-            Expression::Add(e1, e2) |
-            Expression::Subtract(e1, e2) |
-            Expression::Multiply(e1, e2) |
-            Expression::Divide(e1, e2) |
-            Expression::Power(e1, e2) |
-            Expression::Modulus(e1, e2) => {
-                let sub_sustained = e1.mod_iterate(modifier);
-                let sub_sustained = e2.mod_iterate(modifier) || sub_sustained;
-                modifier.modify(self) || sub_sustained
-            },
-            Expression::Function { args, .. } => {
-                let mut sub_sustained = false;
-                for arg in args {
-                    sub_sustained = arg.mod_iterate(modifier) || sub_sustained;
-                }
-                modifier.modify(self) || sub_sustained
-            },
-        }
-    }
-
->>>>>>> 917de19e
     //reorganizes the expression tree to combine similar operations
     pub fn simplify<S: Modifier>(&mut self, simplifier: &S) {
         while simplifier.modify(self) {}
